// See LICENSE for license details.

// For std::any_of
#include <algorithm>

#include "csrs.h"
// For processor_t:
#include "processor.h"
#include "mmu.h"
// For get_field():
#include "decode_macros.h"
// For trap_virtual_instruction and trap_illegal_instruction:
#include "trap.h"
// For require():
#include "insn_macros.h"
// For CSR_DCSR_V:
#include "debug_defines.h"

// STATE macro used by require_privilege() macro:
#undef STATE
#define STATE (*state)

// implement class csr_t
csr_t::csr_t(processor_t* const proc, const reg_t addr):
  proc(proc),
  state(proc->get_state()),
  address(addr),
  csr_priv(get_field(addr, 0x300)),
  csr_read_only(get_field(addr, 0xC00) == 3) {
}

void csr_t::verify_permissions(insn_t insn, bool write) const {
  // Check permissions. Raise virtual-instruction exception if V=1,
  // privileges are insufficient, and the CSR belongs to supervisor or
  // hypervisor. Raise illegal-instruction exception otherwise.
  unsigned priv = state->prv == PRV_S && !state->v ? PRV_HS : state->prv;

  if ((csr_priv == PRV_S && !proc->extension_enabled('S')) ||
      (csr_priv == PRV_HS && !proc->extension_enabled('H')))
    throw trap_illegal_instruction(insn.bits());

  if (write && csr_read_only)
    throw trap_illegal_instruction(insn.bits());
  if (priv < csr_priv) {
    if (state->v && csr_priv <= PRV_HS)
      throw trap_virtual_instruction(insn.bits());
    throw trap_illegal_instruction(insn.bits());
  }
}

csr_t::~csr_t() {
}

void csr_t::write(const reg_t val) noexcept {
  const bool success = unlogged_write(val);
  if (success) {
    log_write();
  }
}

void csr_t::log_write() const noexcept {
  log_special_write(address, written_value());
}

void csr_t::log_special_write(const reg_t UNUSED address, const reg_t UNUSED val) const noexcept {
  if (proc->get_log_commits_enabled())
    proc->get_state()->log_reg_write[((address) << 4) | 4] = {val, 0};
}

reg_t csr_t::written_value() const noexcept {
  return read();
}

// implement class basic_csr_t
basic_csr_t::basic_csr_t(processor_t* const proc, const reg_t addr, const reg_t init):
  csr_t(proc, addr),
  val(init) {
}

bool basic_csr_t::unlogged_write(const reg_t val) noexcept {
  this->val = val;
  return true;
}

// implement class pmpaddr_csr_t
pmpaddr_csr_t::pmpaddr_csr_t(processor_t* const proc, const reg_t addr):
  csr_t(proc, addr),
  val(0),
  cfg(0),
  pmpidx(address - CSR_PMPADDR0) {
}

void pmpaddr_csr_t::verify_permissions(insn_t insn, bool write) const {
  csr_t::verify_permissions(insn, write);
  // If n_pmp is zero, that means pmp is not implemented hence raise
  // trap if it tries to access the csr. I would prefer to implement
  // this by not instantiating any pmpaddr_csr_t for these regs, but
  // n_pmp can change after reset() is run.
  if (proc->n_pmp == 0)
    throw trap_illegal_instruction(insn.bits());
}

reg_t pmpaddr_csr_t::read() const noexcept {
  if ((cfg & PMP_A) >= PMP_NAPOT)
    return val | (~proc->pmp_tor_mask() >> 1);
  return val & proc->pmp_tor_mask();
}

bool pmpaddr_csr_t::unlogged_write(const reg_t val) noexcept {
  // If no PMPs are configured, disallow access to all. Otherwise,
  // allow access to all, but unimplemented ones are hardwired to
  // zero. Note that n_pmp can change after reset(); otherwise I would
  // implement this in state_t::reset() by instantiating the correct
  // number of pmpaddr_csr_t.
  if (proc->n_pmp == 0)
    return false;

  const bool lock_bypass = state->mseccfg->get_rlb();
  const bool locked = !lock_bypass && (cfg & PMP_L);

  if (pmpidx < proc->n_pmp && !locked && !next_locked_and_tor()) {
    this->val = val & ((reg_t(1) << (MAX_PADDR_BITS - PMP_SHIFT)) - 1);
  }
  else
    return false;
  proc->get_mmu()->flush_tlb();
  return true;
}

bool pmpaddr_csr_t::next_locked_and_tor() const noexcept {
  if (pmpidx+1 >= state->max_pmp) return false;  // this is the last entry
  const bool lock_bypass = state->mseccfg->get_rlb();
  const bool next_locked = !lock_bypass && (state->pmpaddr[pmpidx+1]->cfg & PMP_L);
  const bool next_tor = (state->pmpaddr[pmpidx+1]->cfg & PMP_A) == PMP_TOR;
  return next_locked && next_tor;
}

reg_t pmpaddr_csr_t::tor_paddr() const noexcept {
  return (val & proc->pmp_tor_mask()) << PMP_SHIFT;
}

reg_t pmpaddr_csr_t::tor_base_paddr() const noexcept {
  if (pmpidx == 0) return 0;  // entry 0 always uses 0 as base
  return state->pmpaddr[pmpidx-1]->tor_paddr();
}

reg_t pmpaddr_csr_t::napot_mask() const noexcept {
  bool is_na4 = (cfg & PMP_A) == PMP_NA4;
  reg_t mask = (val << 1) | (!is_na4) | ~proc->pmp_tor_mask();
  return ~(mask & ~(mask + 1)) << PMP_SHIFT;
}

bool pmpaddr_csr_t::match4(reg_t addr) const noexcept {
  if ((cfg & PMP_A) == 0) return false;
  bool is_tor = (cfg & PMP_A) == PMP_TOR;
  if (is_tor) return tor_base_paddr() <= addr && addr < tor_paddr();
  // NAPOT or NA4:
  return ((addr ^ tor_paddr()) & napot_mask()) == 0;
}

bool pmpaddr_csr_t::subset_match(reg_t addr, reg_t len) const noexcept {
  if ((addr | len) & (len - 1))
    abort();
  reg_t base = tor_base_paddr();
  reg_t tor = tor_paddr();

  if ((cfg & PMP_A) == 0) return false;

  bool is_tor = (cfg & PMP_A) == PMP_TOR;
  bool begins_after_lower = addr >= base;
  bool begins_after_upper = addr >= tor;
  bool ends_before_lower = (addr & -len) < (base & -len);
  bool ends_before_upper = (addr & -len) < (tor & -len);
  bool tor_homogeneous = ends_before_lower || begins_after_upper ||
    (begins_after_lower && ends_before_upper);

  bool mask_homogeneous = ~(napot_mask() << 1) & len;
  bool napot_homogeneous = mask_homogeneous || ((addr ^ tor) / len) != 0;

  return !(is_tor ? tor_homogeneous : napot_homogeneous);
}

bool pmpaddr_csr_t::access_ok(access_type type, reg_t mode, bool hlvx) const noexcept {
  const bool cfgx = cfg & PMP_X;
  const bool cfgw = cfg & PMP_W;
  const bool cfgr = cfg & PMP_R;
  const bool cfgl = cfg & PMP_L;

  const bool prvm = mode == PRV_M;

  const bool typer = type == LOAD;
  const bool typex = type == FETCH;
  const bool typew = type == STORE;
  const bool normal_rwx = (typer && cfgr && (!hlvx || cfgx)) || (typew && cfgw) || (typex && cfgx);
  const bool mseccfg_mml = state->mseccfg->get_mml();

  if (mseccfg_mml) {
    if (cfgx && cfgw && cfgr && cfgl) {
      // Locked Shared data region: Read only on both M and S/U mode.
      return typer && !hlvx;
    } else {
      const bool mml_shared_region = !cfgr && cfgw;
      const bool mml_chk_normal = (prvm == cfgl) && normal_rwx;
      const bool mml_chk_shared =
              (!cfgl && cfgx && ((typer && !hlvx) || typew)) ||
              (!cfgl && !cfgx && ((typer && !hlvx) || (typew && prvm))) ||
              (cfgl && typex) ||
              (cfgl && typer && cfgx && prvm);
      return mml_shared_region ? mml_chk_shared : mml_chk_normal;
    }
  } else {
    const bool m_bypass = (prvm && !cfgl);
    return m_bypass || normal_rwx;
  }
}

// implement class pmpcfg_csr_t
pmpcfg_csr_t::pmpcfg_csr_t(processor_t* const proc, const reg_t addr):
  csr_t(proc, addr) {
}

void pmpcfg_csr_t::verify_permissions(insn_t insn, bool write) const {
  csr_t::verify_permissions(insn, write);
  // If n_pmp is zero, that means pmp is not implemented hence raise
  // trap if it tries to access the csr. I would prefer to implement
  // this by not instantiating any pmpcfg_csr_t for these regs, but
  // n_pmp can change after reset() is run.
  if (proc->n_pmp == 0)
    throw trap_illegal_instruction(insn.bits());
}

reg_t pmpcfg_csr_t::read() const noexcept {
  reg_t cfg_res = 0;
  for (size_t i0 = (address - CSR_PMPCFG0) * 4, i = i0; i < i0 + proc->get_xlen() / 8 && i < state->max_pmp; i++)
    cfg_res |= reg_t(state->pmpaddr[i]->cfg) << (8 * (i - i0));
  return cfg_res;
}

bool pmpcfg_csr_t::unlogged_write(const reg_t val) noexcept {
  if (proc->n_pmp == 0)
    return false;

  bool write_success = false;
  const bool rlb = state->mseccfg->get_rlb();
  const bool mml = state->mseccfg->get_mml();
  for (size_t i0 = (address - CSR_PMPCFG0) * 4, i = i0; i < i0 + proc->get_xlen() / 8; i++) {
    if (i < proc->n_pmp) {
      const bool locked = (state->pmpaddr[i]->cfg & PMP_L);
      if (rlb || !locked) {
        uint8_t cfg = (val >> (8 * (i - i0))) & (PMP_R | PMP_W | PMP_X | PMP_A | PMP_L);
        // Drop R=0 W=1 when MML = 0
        // Remove the restriction when MML = 1
        if (!mml) {
          cfg &= ~PMP_W | ((cfg & PMP_R) ? PMP_W : 0);
        }
        // Disallow A=NA4 when granularity > 4
        if (proc->lg_pmp_granularity != PMP_SHIFT && (cfg & PMP_A) == PMP_NA4)
          cfg |= PMP_NAPOT;
        /*
         * Adding a rule with executable privileges that either is M-mode-only or a locked Shared-Region
         * is not possible and such pmpcfg writes are ignored, leaving pmpcfg unchanged.
         * This restriction can be temporarily lifted e.g. during the boot process, by setting mseccfg.RLB.
         */
        const bool cfgx = cfg & PMP_X;
        const bool cfgw = cfg & PMP_W;
        const bool cfgr = cfg & PMP_R;
        if (rlb || !(mml && ((cfg & PMP_L)      // M-mode-only or a locked Shared-Region
                && !(cfgx && cfgw && cfgr)      // RWX = 111 is allowed
                && (cfgx || (cfgw && !cfgr))    // X=1 or RW=01 is not allowed
        ))) {
          state->pmpaddr[i]->cfg = cfg;
        }
      }
      write_success = true;
    }
  }
  proc->get_mmu()->flush_tlb();
  return write_success;
}

// implement class mseccfg_csr_t
mseccfg_csr_t::mseccfg_csr_t(processor_t* const proc, const reg_t addr):
    basic_csr_t(proc, addr, 0) {
}

void mseccfg_csr_t::verify_permissions(insn_t insn, bool write) const {
  basic_csr_t::verify_permissions(insn, write);
  if (!proc->extension_enabled(EXT_SMEPMP) &&
      !proc->extension_enabled(EXT_SMMPM) &&
      !proc->extension_enabled(EXT_ZICFILP) &&
      !proc->extension_enabled(EXT_ZKR))
    throw trap_illegal_instruction(insn.bits());
}

bool mseccfg_csr_t::get_mml() const noexcept {
  return (read() & MSECCFG_MML);
}

bool mseccfg_csr_t::get_mmwp() const noexcept {
  return (read() & MSECCFG_MMWP);
}

bool mseccfg_csr_t::get_rlb() const noexcept {
  return (read() & MSECCFG_RLB);
}

bool mseccfg_csr_t::get_useed() const noexcept {
  return (read() & MSECCFG_USEED);
}

bool mseccfg_csr_t::get_sseed() const noexcept {
  return (read() & MSECCFG_SSEED);
}

bool mseccfg_csr_t::unlogged_write(const reg_t val) noexcept {
  if (proc->n_pmp == 0)
    return false;

  // pmpcfg.L is 1 in any rule or entry (including disabled entries)
  const bool pmplock_recorded = std::any_of(state->pmpaddr, state->pmpaddr + proc->n_pmp,
          [](const pmpaddr_csr_t_p & c) { return c->is_locked(); } );
  reg_t new_val = read();

  // When RLB is 0 and pmplock_recorded, RLB is locked to 0.
  // Otherwise set the RLB bit according val
  if (!(pmplock_recorded && (read() & MSECCFG_RLB) == 0)) {
    new_val &= ~MSECCFG_RLB;
    new_val |= (val & MSECCFG_RLB);
  }

  new_val |= (val & MSECCFG_MMWP);  //MMWP is sticky
  new_val |= (val & MSECCFG_MML);   //MML is sticky

  if (proc->extension_enabled(EXT_ZKR)) {
    uint64_t mask = MSECCFG_USEED | MSECCFG_SSEED;
    new_val = (new_val & ~mask) | (val & mask);
  }

  proc->get_mmu()->flush_tlb();

  if (proc->extension_enabled(EXT_ZICFILP)) {
    new_val &= ~MSECCFG_MLPE;
    new_val |= (val & MSECCFG_MLPE);
  }

  if (proc->extension_enabled(EXT_SMMPM)) {
    const reg_t pmm_reserved = 1; // Reserved value of mseccfg.PMM
    reg_t pmm = get_field(val, MSECCFG_PMM);
    new_val = set_field(new_val, MSECCFG_PMM, pmm != pmm_reserved ? pmm : 0);
  }

  return basic_csr_t::unlogged_write(new_val);
}

// implement class virtualized_csr_t
virtualized_csr_t::virtualized_csr_t(processor_t* const proc, csr_t_p orig, csr_t_p virt):
  csr_t(proc, orig->address),
  orig_csr(orig),
  virt_csr(virt) {
}

reg_t virtualized_csr_t::read() const noexcept {
  return readvirt(state->v);
}

reg_t virtualized_csr_t::readvirt(bool virt) const noexcept {
  return virt ? virt_csr->read() : orig_csr->read();
}

bool virtualized_csr_t::unlogged_write(const reg_t val) noexcept {
  if (state->v)
    virt_csr->write(val);
  else
    orig_csr->write(val);
  return false; // virt_csr or orig_csr has already logged
}

// implement class epc_csr_t
epc_csr_t::epc_csr_t(processor_t* const proc, const reg_t addr):
  csr_t(proc, addr),
  val(0) {
}

reg_t epc_csr_t::read() const noexcept {
  return val & proc->pc_alignment_mask();
}

bool epc_csr_t::unlogged_write(const reg_t val) noexcept {
  this->val = val & ~(reg_t)1;
  return true;
}

// implement class tvec_csr_t
tvec_csr_t::tvec_csr_t(processor_t* const proc, const reg_t addr):
  csr_t(proc, addr),
  val(0) {
}

reg_t tvec_csr_t::read() const noexcept {
  return val;
}

bool tvec_csr_t::unlogged_write(const reg_t val) noexcept {
  this->val = val & ~(reg_t)2;
  return true;
}

// implement class cause_csr_t
cause_csr_t::cause_csr_t(processor_t* const proc, const reg_t addr):
  basic_csr_t(proc, addr, 0) {
}

reg_t cause_csr_t::read() const noexcept {
  reg_t val = basic_csr_t::read();
  // When reading, the interrupt bit needs to adjust to xlen. Spike does
  // not generally support dynamic xlen, but this code was (partly)
  // there since at least 2015 (ea58df8 and c4350ef).
  if (proc->get_isa().get_max_xlen() > proc->get_xlen()) // Move interrupt bit to top of xlen
    return val | ((val >> (proc->get_isa().get_max_xlen()-1)) << (proc->get_xlen()-1));
  return val;
}

// implement class base_status_csr_t
base_status_csr_t::base_status_csr_t(processor_t* const proc, const reg_t addr):
  csr_t(proc, addr),
  has_page(proc->extension_enabled_const('S') && proc->supports_impl(IMPL_MMU)),
  sstatus_write_mask(compute_sstatus_write_mask()),
  sstatus_read_mask(sstatus_write_mask | SSTATUS_UBE | SSTATUS_UXL
                    | (proc->get_const_xlen() == 32 ? SSTATUS32_SD : SSTATUS64_SD)) {
}

reg_t base_status_csr_t::compute_sstatus_write_mask() const noexcept {
  // If a configuration has FS bits, they will always be accessible no
  // matter the state of misa.
  const bool has_fs = (proc->extension_enabled('S') || proc->extension_enabled('F')) && !proc->extension_enabled(EXT_ZFINX);
  // Implementations w/o V may still have mstatus.vs,
  const bool has_vs = proc->any_vector_extensions();
  return 0
    | (proc->extension_enabled('S') ? (SSTATUS_SIE | SSTATUS_SPIE | SSTATUS_SPP) : 0)
    | (has_page ? (SSTATUS_SUM | SSTATUS_MXR) : 0)
    | (has_fs ? SSTATUS_FS : 0)
    | (proc->any_custom_extensions() ? SSTATUS_XS : 0)
    | (has_vs ? SSTATUS_VS : 0)
    | (proc->extension_enabled(EXT_ZICFILP) ? SSTATUS_SPELP : 0)
    | (proc->extension_enabled(EXT_SSDBLTRP) ? SSTATUS_SDT : 0)
    ;
}

reg_t base_status_csr_t::adjust_sd(const reg_t val) const noexcept {
  // This uses get_const_xlen() instead of get_xlen() not only because
  // the variable is static, so it's only called once, but also
  // because the SD bit moves when XLEN changes, which means we would
  // need to call adjust_sd() on every read, instead of on every
  // write.
  static const reg_t sd_bit = proc->get_const_xlen() == 64 ? SSTATUS64_SD : SSTATUS32_SD;
  if (((val & SSTATUS_FS) == SSTATUS_FS) ||
      ((val & SSTATUS_VS) == SSTATUS_VS) ||
      ((val & SSTATUS_XS) == SSTATUS_XS)) {
    return val | sd_bit;
  }
  return val & ~sd_bit;
}

void base_status_csr_t::maybe_flush_tlb(const reg_t newval) noexcept {
  if ((newval ^ read()) &
      (MSTATUS_MPP | MSTATUS_MPRV
       | (has_page ? (MSTATUS_MXR | MSTATUS_SUM) : 0)
      ))
    proc->get_mmu()->flush_tlb();
}

namespace {
  int xlen_to_uxl(int xlen) {
    if (xlen == 32)
      return 1;
    if (xlen == 64)
      return 2;
    abort();
  }
}

// implement class vsstatus_csr_t
vsstatus_csr_t::vsstatus_csr_t(processor_t* const proc, const reg_t addr):
  base_status_csr_t(proc, addr),
  val(proc->get_state()->mstatus->read() & sstatus_read_mask) {
}

bool vsstatus_csr_t::unlogged_write(const reg_t val) noexcept {
  const reg_t hDTE = (state->henvcfg->read() & HENVCFG_DTE);
  const reg_t adj_write_mask = sstatus_write_mask & ~(hDTE ? 0 : SSTATUS_SDT);
  reg_t newval = (this->val & ~adj_write_mask) | (val & adj_write_mask);

  newval = (newval & SSTATUS_SDT) ? (newval & ~SSTATUS_SIE) : newval;

  if (state->v) maybe_flush_tlb(newval);
  this->val = adjust_sd(newval);
  return true;
}

reg_t vsstatus_csr_t::read() const noexcept {
  const reg_t hDTE = state->henvcfg->read() & HENVCFG_DTE;
  const reg_t adj_read_mask = sstatus_read_mask & ~(hDTE ? 0 : SSTATUS_SDT);
  return this->val & adj_read_mask;
}

// implement class sstatus_proxy_csr_t
sstatus_proxy_csr_t::sstatus_proxy_csr_t(processor_t* const proc, const reg_t addr, mstatus_csr_t_p mstatus):
  base_status_csr_t(proc, addr),
  mstatus(mstatus) {
}

bool sstatus_proxy_csr_t::unlogged_write(const reg_t val) noexcept {
  const reg_t mDTE = (state->menvcfg->read() & MENVCFG_DTE);
  const reg_t adj_write_mask = sstatus_write_mask & ~(mDTE ? 0 : SSTATUS_SDT);
  reg_t new_mstatus = (mstatus->read() & ~adj_write_mask) | (val & adj_write_mask);

  new_mstatus = (new_mstatus & SSTATUS_SDT) ? (new_mstatus & ~SSTATUS_SIE) : new_mstatus;

  // On RV32 this will only log the low 32 bits, so make sure we're
  // not modifying anything in the upper 32 bits.
  assert((adj_write_mask & 0xffffffffU) == adj_write_mask);

  mstatus->write(new_mstatus);
  return false; // avoid double logging: already logged by mstatus->write()
}

reg_t sstatus_proxy_csr_t::read() const noexcept {
  const reg_t mDTE = state->menvcfg->read() & MENVCFG_DTE;
  const reg_t adj_read_mask = sstatus_read_mask & ~(mDTE ? 0 : SSTATUS_SDT);
  return mstatus->read() & adj_read_mask;
}

// implement class mstatus_csr_t
mstatus_csr_t::mstatus_csr_t(processor_t* const proc, const reg_t addr):
  base_status_csr_t(proc, addr),
<<<<<<< HEAD
  val(0
      | (proc->extension_enabled_const('U') ? set_field((reg_t)0, MSTATUS_UXL, xlen_to_uxl(proc->get_const_xlen())) : 0)
      | (proc->extension_enabled_const('S') ? set_field((reg_t)0, MSTATUS_SXL, xlen_to_uxl(proc->get_const_xlen())) : 0)
#ifdef RISCV_ENABLE_DUAL_ENDIAN
      | (proc->get_mmu()->is_target_big_endian() ? MSTATUS_UBE | MSTATUS_SBE | MSTATUS_MBE : 0)
#endif
      | (!proc->extension_enabled_const('U') ? MSTATUS_MPP : 0)
      | 0  // initial value for mstatus
  ) {
}


reg_t mstatus_csr_t::read() const noexcept {
  return val;
=======
  val(compute_mstatus_initial_value()) {
>>>>>>> 3c5b1bb0
}

bool mstatus_csr_t::unlogged_write(const reg_t val) noexcept {
  const bool has_mpv = proc->extension_enabled('H');
  const bool has_gva = has_mpv;

  const reg_t mask = sstatus_write_mask
                   | MSTATUS_MIE | MSTATUS_MPIE
                   | (proc->extension_enabled('U') ? MSTATUS_MPRV : 0)
                   | MSTATUS_MPP | MSTATUS_TW
                   | (proc->extension_enabled('S') ? MSTATUS_TSR : 0)
                   | (has_page ? MSTATUS_TVM : 0)
                   | (has_gva ? MSTATUS_GVA : 0)
                   | (has_mpv ? MSTATUS_MPV : 0)
                   | (proc->extension_enabled(EXT_SMDBLTRP) ? MSTATUS_MDT : 0)
                   | (proc->extension_enabled(EXT_ZICFILP) ? (MSTATUS_SPELP | MSTATUS_MPELP) : 0)
                   | (proc->extension_enabled(EXT_SSDBLTRP) ? SSTATUS_SDT : 0)
                   ;

  const reg_t requested_mpp = proc->legalize_privilege(get_field(val, MSTATUS_MPP));
  const reg_t adjusted_val = set_field(val, MSTATUS_MPP, requested_mpp);
  reg_t new_mstatus = (read() & ~mask) | (adjusted_val & mask);
  if (new_mstatus & MSTATUS_MDT) {
    new_mstatus = new_mstatus & ~MSTATUS_MIE;
  }
  maybe_flush_tlb(new_mstatus);
  this->val = adjust_sd(new_mstatus);
  return true;
}

reg_t mstatus_csr_t::compute_mstatus_initial_value() const noexcept {
  const reg_t big_endian_bits = (proc->extension_enabled_const('U') ? MSTATUS_UBE : 0)
                              | (proc->extension_enabled_const('S') ? MSTATUS_SBE : 0)
                              | MSTATUS_MBE;
  return 0
         | set_field((reg_t)0, MSTATUS_MPP, proc->extension_enabled_const('U') ? PRV_U : PRV_M)
         | (proc->extension_enabled_const('U') && (proc->get_const_xlen() != 32) ? set_field((reg_t)0, MSTATUS_UXL, xlen_to_uxl(proc->get_const_xlen())) : 0)
         | (proc->extension_enabled_const('S') && (proc->get_const_xlen() != 32) ? set_field((reg_t)0, MSTATUS_SXL, xlen_to_uxl(proc->get_const_xlen())) : 0)
         | (proc->get_mmu()->is_target_big_endian() ? big_endian_bits : 0)
         | (proc->extension_enabled(EXT_SMDBLTRP) ? MSTATUS_MDT : 0)
         | 0;  // initial value for mstatus
}

// implement class mnstatus_csr_t
mnstatus_csr_t::mnstatus_csr_t(processor_t* const proc, const reg_t addr):
  basic_csr_t(proc, addr, 0) {
}

bool mnstatus_csr_t::unlogged_write(const reg_t val) noexcept {
  // NMIE can be set but not cleared
  const reg_t mask = (~read() & MNSTATUS_NMIE)
                   | (proc->extension_enabled('H') ? MNSTATUS_MNPV : 0)
                   | MNSTATUS_MNPP;

  const reg_t requested_mnpp = proc->legalize_privilege(get_field(val, MNSTATUS_MNPP));
  const reg_t adjusted_val = set_field(val, MNSTATUS_MNPP, requested_mnpp);
  const reg_t new_mnstatus = (read() & ~mask) | (adjusted_val & mask);

  return basic_csr_t::unlogged_write(new_mnstatus);
}

// implement class rv32_low_csr_t
rv32_low_csr_t::rv32_low_csr_t(processor_t* const proc, const reg_t addr, csr_t_p orig):
  csr_t(proc, addr),
  orig(orig) {
}

reg_t rv32_low_csr_t::read() const noexcept {
  return orig->read() & 0xffffffffU;
}

void rv32_low_csr_t::verify_permissions(insn_t insn, bool write) const {
  orig->verify_permissions(insn, write);
}

bool rv32_low_csr_t::unlogged_write(const reg_t val) noexcept {
  return orig->unlogged_write((orig->written_value() >> 32 << 32) | (val & 0xffffffffU));
}

reg_t rv32_low_csr_t::written_value() const noexcept {
  return orig->written_value() & 0xffffffffU;
}

// implement class rv32_high_csr_t
rv32_high_csr_t::rv32_high_csr_t(processor_t* const proc, const reg_t addr, csr_t_p orig):
  csr_t(proc, addr),
  orig(orig) {
}

reg_t rv32_high_csr_t::read() const noexcept {
  return (orig->read() >> 32) & 0xffffffffU;
}

void rv32_high_csr_t::verify_permissions(insn_t insn, bool write) const {
  orig->verify_permissions(insn, write);
}

bool rv32_high_csr_t::unlogged_write(const reg_t val) noexcept {
  return orig->unlogged_write((orig->written_value() << 32 >> 32) | ((val & 0xffffffffU) << 32));
}

reg_t rv32_high_csr_t::written_value() const noexcept {
  return (orig->written_value() >> 32) & 0xffffffffU;
}

// implement class sstatus_csr_t
sstatus_csr_t::sstatus_csr_t(processor_t* const proc, sstatus_proxy_csr_t_p orig, vsstatus_csr_t_p virt):
  virtualized_csr_t(proc, orig, virt),
  orig_sstatus(orig),
  virt_sstatus(virt) {
}

void sstatus_csr_t::dirty(const reg_t dirties) {
  // As an optimization, return early if already dirty.
  if ((orig_sstatus->read() & dirties) == dirties) {
    if (likely(!state->v || (virt_sstatus->read() & dirties) == dirties))
      return;
  }

  // Catch problems like #823 where P-extension instructions were not
  // checking for mstatus.VS!=Off:
  if (!enabled(dirties)) abort();

  orig_sstatus->write(orig_sstatus->read() | dirties);
  if (state->v) {
    virt_sstatus->write(virt_sstatus->read() | dirties);
  }
}

bool sstatus_csr_t::enabled(const reg_t which) {
  if ((orig_sstatus->read() & which) != 0) {
    if (!state->v || (virt_sstatus->read() & which) != 0)
      return true;
  }
  return false;
}

// implement class misa_csr_t
misa_csr_t::misa_csr_t(processor_t* const proc, const reg_t addr, const reg_t max_isa):
  basic_csr_t(proc, addr, max_isa),
  max_isa(max_isa),
  write_mask(max_isa & (0  // allow MABFDQCHV bits in MISA to be modified
                        | (1L << ('M' - 'A'))
                        | (1L << ('A' - 'A'))
                        | (1L << ('B' - 'A'))
                        | (1L << ('F' - 'A'))
                        | (1L << ('D' - 'A'))
                        | (1L << ('Q' - 'A'))
                        | (1L << ('C' - 'A'))
                        | (1L << ('H' - 'A'))
                        | (1L << ('V' - 'A'))
                        )
             ) {
}

reg_t misa_csr_t::dependency(const reg_t val, const char feature, const char depends_on) const noexcept {
  return (val & (1L << (depends_on - 'A'))) ? val : (val & ~(1L << (feature - 'A')));
}

bool misa_csr_t::unlogged_write(const reg_t val) noexcept {
  const reg_t old_misa = read();

  // the write is ignored if increasing IALIGN would misalign the PC
  if (!(val & (1L << ('C' - 'A'))) && (old_misa & (1L << ('C' - 'A'))) && (state->pc & 2))
    return false;

  reg_t adjusted_val = val;
  adjusted_val = dependency(adjusted_val, 'D', 'F');
  adjusted_val = dependency(adjusted_val, 'Q', 'D');
  adjusted_val = dependency(adjusted_val, 'V', 'D');

  const bool prev_h = old_misa & (1L << ('H' - 'A'));
  const reg_t new_misa = (adjusted_val & write_mask) | (old_misa & ~write_mask);
  const bool new_h = new_misa & (1L << ('H' - 'A'));

  proc->set_extension_enable(EXT_ZCA, (new_misa & (1L << ('C' - 'A'))) || !proc->get_isa().extension_enabled('C'));
  proc->set_extension_enable(EXT_ZCF, (new_misa & (1L << ('F' - 'A'))) && proc->extension_enabled(EXT_ZCA));
  proc->set_extension_enable(EXT_ZCD, (new_misa & (1L << ('D' - 'A'))) && proc->extension_enabled(EXT_ZCA));
  proc->set_extension_enable(EXT_ZCB, proc->extension_enabled(EXT_ZCA));
  proc->set_extension_enable(EXT_ZCMP, proc->extension_enabled(EXT_ZCA));
  proc->set_extension_enable(EXT_ZCMT, proc->extension_enabled(EXT_ZCA));
  proc->set_extension_enable(EXT_ZFH, new_misa & (1L << ('F' - 'A')));
  proc->set_extension_enable(EXT_ZFHMIN, new_misa & (1L << ('F' - 'A')));
  proc->set_extension_enable(EXT_ZVFH, (new_misa & (1L << ('V' - 'A'))) && proc->extension_enabled(EXT_ZFHMIN));
  proc->set_extension_enable(EXT_ZVFHMIN, new_misa & (1L << ('V' - 'A')));
  proc->set_extension_enable(EXT_ZAAMO, (new_misa & (1L << ('A' - 'A'))) || !proc->get_isa().extension_enabled('A'));
  proc->set_extension_enable(EXT_ZALRSC, (new_misa & (1L << ('A' - 'A'))) || !proc->get_isa().extension_enabled('A'));
  proc->set_extension_enable(EXT_ZBA, (new_misa & (1L << ('B' - 'A'))) || !proc->get_isa().extension_enabled('B'));
  proc->set_extension_enable(EXT_ZBB, (new_misa & (1L << ('B' - 'A'))) || !proc->get_isa().extension_enabled('B'));
  proc->set_extension_enable(EXT_ZBS, (new_misa & (1L << ('B' - 'A'))) || !proc->get_isa().extension_enabled('B'));

  // update the hypervisor-only bits in MEDELEG and other CSRs
  if (!new_h && prev_h) {
    reg_t hypervisor_exceptions = 0
      | (1 << CAUSE_VIRTUAL_SUPERVISOR_ECALL)
      | (1 << CAUSE_FETCH_GUEST_PAGE_FAULT)
      | (1 << CAUSE_LOAD_GUEST_PAGE_FAULT)
      | (1 << CAUSE_VIRTUAL_INSTRUCTION)
      | (1 << CAUSE_STORE_GUEST_PAGE_FAULT)
      ;

    state->medeleg->write(state->medeleg->read() & ~hypervisor_exceptions);
    if (state->mnstatus) state->mnstatus->write(state->mnstatus->read() & ~MNSTATUS_MNPV);
    const reg_t new_mstatus = state->mstatus->read() & ~(MSTATUS_GVA | MSTATUS_MPV);
    state->mstatus->write(new_mstatus);
    if (state->mstatush) state->mstatush->write(new_mstatus >> 32);  // log mstatush change
    state->mie->write_with_mask(MIP_HS_MASK, 0);  // also takes care of hie, sie
    state->mip->write_with_mask(MIP_HS_MASK, 0);  // also takes care of hip, sip, hvip
    state->hstatus->write(0);
    for (reg_t i = 0; i < N_HPMCOUNTERS; ++i) {
      const reg_t new_mevent = state->mevent[i]->read() & ~(MHPMEVENT_VUINH | MHPMEVENT_VSINH);
      state->mevent[i]->write(new_mevent);
    }
  }

  return basic_csr_t::unlogged_write(new_misa);
}

bool misa_csr_t::extension_enabled_const(unsigned char ext) const noexcept {
  assert(!(1 & (write_mask >> (ext - 'A'))));
  return extension_enabled(ext);
}

// implement class mip_or_mie_csr_t
mip_or_mie_csr_t::mip_or_mie_csr_t(processor_t* const proc, const reg_t addr):
  csr_t(proc, addr),
  val(0) {
}

reg_t mip_or_mie_csr_t::read() const noexcept {
  return val;
}

void mip_or_mie_csr_t::write_with_mask(const reg_t mask, const reg_t val) noexcept {
  this->val = (this->val & ~mask) | (val & mask);
  log_write();
}


void mip_or_mie_csr_t::unlogged_write_with_mask(const reg_t mask, const reg_t val) noexcept {
  this->val = (this->val & ~mask) | (val & mask);
}

bool mip_or_mie_csr_t::unlogged_write(const reg_t val) noexcept {
  write_with_mask(write_mask(), val);
  return false; // avoid double logging: already logged by write_with_mask()
}

mip_csr_t::mip_csr_t(processor_t* const proc, const reg_t addr):
  mip_or_mie_csr_t(proc, addr) {
}

reg_t mip_csr_t::read() const noexcept {
  return val | state->hvip->basic_csr_t::read();
}

void mip_csr_t::backdoor_write_with_mask(const reg_t mask, const reg_t val) noexcept {
  this->val = (this->val & ~mask) | (val & mask);
}

reg_t mip_csr_t::write_mask() const noexcept {
  // MIP_STIP is writable unless SSTC exists and STCE is set in MENVCFG
  const reg_t supervisor_ints = proc->extension_enabled('S') ? MIP_SSIP | ((state->menvcfg->read() &  MENVCFG_STCE) ? 0 : MIP_STIP) | MIP_SEIP : 0;
  const reg_t lscof_int = proc->extension_enabled(EXT_SSCOFPMF) ? MIP_LCOFIP : 0;
  const reg_t vssip_int = proc->extension_enabled('H') ? MIP_VSSIP : 0;
  const reg_t hypervisor_ints = proc->extension_enabled('H') ? MIP_HS_MASK : 0;
  // We must mask off sgeip, vstip, and vseip. All three of these
  // bits are aliases for the same bits in hip. The hip spec says:
  //  * sgeip is read-only -- write hgeip instead
  //  * vseip is read-only -- write hvip instead
  //  * vstip is read-only -- write hvip instead
  return (supervisor_ints | hypervisor_ints | lscof_int) &
         (MIP_SEIP | MIP_SSIP | MIP_STIP | MIP_LCOFIP | vssip_int);
}

mie_csr_t::mie_csr_t(processor_t* const proc, const reg_t addr):
  mip_or_mie_csr_t(proc, addr) {
}

reg_t mie_csr_t::write_mask() const noexcept {
  const reg_t supervisor_ints = proc->extension_enabled('S') ? MIP_SSIP | MIP_STIP | MIP_SEIP : 0;
  const reg_t lscof_int = proc->extension_enabled(EXT_SSCOFPMF) ? MIP_LCOFIP : 0;
  const reg_t hypervisor_ints = proc->extension_enabled('H') ? MIP_HS_MASK : 0;
  const reg_t coprocessor_ints = (reg_t)proc->any_custom_extensions() << IRQ_COP;
  const reg_t delegable_ints = supervisor_ints | coprocessor_ints | lscof_int;
  const reg_t all_ints = delegable_ints | hypervisor_ints | MIP_MSIP | MIP_MTIP | MIP_MEIP;
  return all_ints;
}

// implement class generic_int_accessor_t
generic_int_accessor_t::generic_int_accessor_t(state_t* const state,
                                               const reg_t read_mask,
                                               const reg_t ip_write_mask,
                                               const reg_t ie_write_mask,
                                               const mask_mode_t mask_mode,
                                               const int shiftamt):
  state(state),
  read_mask(read_mask),
  ip_write_mask(ip_write_mask),
  ie_write_mask(ie_write_mask),
  mask_mideleg(mask_mode == MIDELEG),
  mask_hideleg(mask_mode == HIDELEG),
  shiftamt(shiftamt) {
}

reg_t generic_int_accessor_t::ip_read() const noexcept {
  return (state->mip->read() & deleg_mask() & read_mask) >> shiftamt;
}

void generic_int_accessor_t::ip_write(const reg_t val) noexcept {
  const reg_t mask = deleg_mask() & ip_write_mask;
  state->mip->write_with_mask(mask, val << shiftamt);
}

reg_t generic_int_accessor_t::ie_read() const noexcept {
  return (state->mie->read() & deleg_mask() & read_mask) >> shiftamt;
}

void generic_int_accessor_t::ie_write(const reg_t val) noexcept {
  const reg_t mask = deleg_mask() & ie_write_mask;
  state->mie->write_with_mask(mask, val << shiftamt);
}

reg_t generic_int_accessor_t::deleg_mask() const {
  const reg_t hideleg_mask = mask_hideleg ? state->hideleg->read() : (reg_t)~0;
  const reg_t mideleg_mask = mask_mideleg ? state->mideleg->read() : (reg_t)~0;
  return hideleg_mask & mideleg_mask;
}

// implement class mip_proxy_csr_t
mip_proxy_csr_t::mip_proxy_csr_t(processor_t* const proc, const reg_t addr, generic_int_accessor_t_p accr):
  csr_t(proc, addr),
  accr(accr) {
}

reg_t mip_proxy_csr_t::read() const noexcept {
  return accr->ip_read();
}

bool mip_proxy_csr_t::unlogged_write(const reg_t val) noexcept {
  accr->ip_write(val);
  return false;  // accr has already logged
}

// implement class mie_proxy_csr_t
mie_proxy_csr_t::mie_proxy_csr_t(processor_t* const proc, const reg_t addr, generic_int_accessor_t_p accr):
  csr_t(proc, addr),
  accr(accr) {
}

reg_t mie_proxy_csr_t::read() const noexcept {
  return accr->ie_read();
}

bool mie_proxy_csr_t::unlogged_write(const reg_t val) noexcept {
  accr->ie_write(val);
  return false;  // accr has already logged
}

// implement class mideleg_csr_t
mideleg_csr_t::mideleg_csr_t(processor_t* const proc, const reg_t addr):
  basic_csr_t(proc, addr, 0) {
}

reg_t mideleg_csr_t::read() const noexcept {
  reg_t val = basic_csr_t::read();
  if (proc->extension_enabled('H')) return val | MIDELEG_FORCED_MASK;
  // No need to clear MIDELEG_FORCED_MASK because those bits can never
  // get set in val.
  return val;
}

void mideleg_csr_t::verify_permissions(insn_t insn, bool write) const {
  basic_csr_t::verify_permissions(insn, write);
  if (!proc->extension_enabled('S'))
    throw trap_illegal_instruction(insn.bits());
}

bool mideleg_csr_t::unlogged_write(const reg_t val) noexcept {
  const reg_t supervisor_ints = proc->extension_enabled('S') ? MIP_SSIP | MIP_STIP | MIP_SEIP : 0;
  const reg_t lscof_int = proc->extension_enabled(EXT_SSCOFPMF) ? MIP_LCOFIP : 0;
  const reg_t coprocessor_ints = (reg_t)proc->any_custom_extensions() << IRQ_COP;
  const reg_t delegable_ints = supervisor_ints | coprocessor_ints | lscof_int;

  return basic_csr_t::unlogged_write(val & delegable_ints);
}

// implement class medeleg_csr_t
medeleg_csr_t::medeleg_csr_t(processor_t* const proc, const reg_t addr):
  basic_csr_t(proc, addr, 0),
  hypervisor_exceptions(0
                        | (1 << CAUSE_VIRTUAL_SUPERVISOR_ECALL)
                        | (1 << CAUSE_FETCH_GUEST_PAGE_FAULT)
                        | (1 << CAUSE_LOAD_GUEST_PAGE_FAULT)
                        | (1 << CAUSE_VIRTUAL_INSTRUCTION)
                        | (1 << CAUSE_STORE_GUEST_PAGE_FAULT)
                        ) {
}

void medeleg_csr_t::verify_permissions(insn_t insn, bool write) const {
  basic_csr_t::verify_permissions(insn, write);
  if (!proc->extension_enabled('S'))
    throw trap_illegal_instruction(insn.bits());
}

bool medeleg_csr_t::unlogged_write(const reg_t val) noexcept {
  const reg_t mask = 0
    | (1 << CAUSE_MISALIGNED_FETCH)
    | (1 << CAUSE_FETCH_ACCESS)
    | (1 << CAUSE_ILLEGAL_INSTRUCTION)
    | (1 << CAUSE_BREAKPOINT)
    | (1 << CAUSE_MISALIGNED_LOAD)
    | (1 << CAUSE_LOAD_ACCESS)
    | (1 << CAUSE_MISALIGNED_STORE) 
    | (1 << CAUSE_STORE_ACCESS)
    | (1 << CAUSE_USER_ECALL)
    | (1 << CAUSE_SUPERVISOR_ECALL)
    | (1 << CAUSE_FETCH_PAGE_FAULT)
    | (1 << CAUSE_LOAD_PAGE_FAULT)
    | (1 << CAUSE_STORE_PAGE_FAULT)
    | (proc->extension_enabled('H') ? hypervisor_exceptions : 0)
    | (1 << CAUSE_SOFTWARE_CHECK_FAULT)
    | (1 << CAUSE_HARDWARE_ERROR_FAULT)
    ;
  return basic_csr_t::unlogged_write((read() & ~mask) | (val & mask));
}

// implement class masked_csr_t
masked_csr_t::masked_csr_t(processor_t* const proc, const reg_t addr, const reg_t mask, const reg_t init):
  basic_csr_t(proc, addr, init),
  mask(mask) {
}

bool masked_csr_t::unlogged_write(const reg_t val) noexcept {
  return basic_csr_t::unlogged_write((read() & ~mask) | (val & mask));
}

envcfg_csr_t::envcfg_csr_t(processor_t* const proc, const reg_t addr, const reg_t mask,
                             const reg_t init):
  masked_csr_t(proc, addr, mask, init) {
  // In unlogged_write() we WARLize this field for all three of [msh]envcfg
  assert(MENVCFG_CBIE == SENVCFG_CBIE && MENVCFG_CBIE == HENVCFG_CBIE);
}

bool envcfg_csr_t::unlogged_write(const reg_t val) noexcept {
  const reg_t cbie_reserved = 2; // Reserved value of xenvcfg.CBIE
  reg_t adjusted_val = get_field(val, MENVCFG_CBIE) != cbie_reserved ? val : set_field(val, MENVCFG_CBIE, 0);

  const reg_t pmm_reserved = 1; // Reserved value of xseccfg.PMM
  const reg_t pmm = get_field(adjusted_val, MENVCFG_PMM);
  adjusted_val = set_field(adjusted_val, MENVCFG_PMM, pmm != pmm_reserved ? pmm : 0);

  if (get_field(adjusted_val, MENVCFG_PMM) != get_field(read(), MENVCFG_PMM))
    proc->get_mmu()->flush_tlb();

  return masked_csr_t::unlogged_write(adjusted_val);
}

// implement class henvcfg_csr_t
henvcfg_csr_t::henvcfg_csr_t(processor_t* const proc, const reg_t addr, const reg_t mask, const reg_t init, csr_t_p menvcfg):
  envcfg_csr_t(proc, addr, mask, init),
  menvcfg(menvcfg) {
}

// implement class base_atp_csr_t and family
base_atp_csr_t::base_atp_csr_t(processor_t* const proc, const reg_t addr):
  basic_csr_t(proc, addr, 0) {
}

bool base_atp_csr_t::unlogged_write(const reg_t val) noexcept {
  const reg_t newval = proc->supports_impl(IMPL_MMU) ? compute_new_satp(val) : 0;
  if (newval != read())
    proc->get_mmu()->flush_tlb();
  return basic_csr_t::unlogged_write(newval);
}

bool base_atp_csr_t::satp_valid(reg_t val) const noexcept {
  if (proc->get_xlen() == 32) {
    switch (get_field(val, SATP32_MODE)) {
      case SATP_MODE_SV32: return proc->supports_impl(IMPL_MMU_SV32);
      case SATP_MODE_OFF: return true;
      default: return false;
    }
  } else {
    switch (get_field(val, SATP64_MODE)) {
      case SATP_MODE_SV39: return proc->supports_impl(IMPL_MMU_SV39);
      case SATP_MODE_SV48: return proc->supports_impl(IMPL_MMU_SV48);
      case SATP_MODE_SV57: return proc->supports_impl(IMPL_MMU_SV57);
      case SATP_MODE_OFF: return true;
      default: return false;
    }
  }
}

reg_t base_atp_csr_t::compute_new_satp(reg_t val) const noexcept {
  reg_t rv64_ppn_mask = (reg_t(1) << (MAX_PADDR_BITS - PGSHIFT)) - 1;

  reg_t mode_mask = proc->get_xlen() == 32 ? SATP32_MODE : SATP64_MODE;
  reg_t asid_mask_if_enabled = proc->get_xlen() == 32 ? SATP32_ASID : SATP64_ASID;
  reg_t asid_mask = proc->supports_impl(IMPL_MMU_ASID) ? asid_mask_if_enabled : 0;
  reg_t ppn_mask = proc->get_xlen() == 32 ? SATP32_PPN : SATP64_PPN & rv64_ppn_mask;
  reg_t new_mask = (satp_valid(val) ? mode_mask : 0) | asid_mask | ppn_mask;
  reg_t old_mask = satp_valid(val) ? 0 : mode_mask;

  return (new_mask & val) | (old_mask & read());
}

satp_csr_t::satp_csr_t(processor_t* const proc, const reg_t addr):
  base_atp_csr_t(proc, addr) {
}

void satp_csr_t::verify_permissions(insn_t insn, bool write) const {
  base_atp_csr_t::verify_permissions(insn, write);
  if (get_field(state->mstatus->read(), MSTATUS_TVM))
    require(state->prv == PRV_M);
}

virtualized_satp_csr_t::virtualized_satp_csr_t(processor_t* const proc, satp_csr_t_p orig, csr_t_p virt):
  virtualized_csr_t(proc, orig, virt),
  orig_satp(orig) {
}

void virtualized_satp_csr_t::verify_permissions(insn_t insn, bool write) const {
  virtualized_csr_t::verify_permissions(insn, write);

  // If satp is accessed from VS mode, it's really accessing vsatp,
  // and the hstatus.VTVM bit controls.
  if (state->v) {
    if (get_field(state->hstatus->read(), HSTATUS_VTVM))
      throw trap_virtual_instruction(insn.bits());
  }
  else {
    orig_csr->verify_permissions(insn, write);
  }
}

bool virtualized_satp_csr_t::unlogged_write(const reg_t val) noexcept {
  // If unsupported Mode field: no change to contents
  const reg_t newval = orig_satp->satp_valid(val) ? val : read();
  return virtualized_csr_t::unlogged_write(newval);
}

// implement class wide_counter_csr_t
wide_counter_csr_t::wide_counter_csr_t(processor_t* const proc, const reg_t addr, smcntrpmf_csr_t_p config_csr):
  csr_t(proc, addr),
  val(0),
  config_csr(config_csr) {
}

reg_t wide_counter_csr_t::read() const noexcept {
  return val;
}

void wide_counter_csr_t::bump(const reg_t howmuch) noexcept {
  if (is_counting_enabled()) {
    val += howmuch;  // to keep log reasonable size, don't log every bump
  }
  // Clear cached value
  config_csr->reset_prev();
}

bool wide_counter_csr_t::unlogged_write(const reg_t val) noexcept {
  this->val = val;
  // The ISA mandates that if an instruction writes instret, the write
  // takes precedence over the increment to instret.  However, Spike
  // unconditionally increments instret after executing an instruction.
  // Correct for this artifact by decrementing instret here.
  // Ensure that Smctrpmf hasn't disabled counting.
  if (is_counting_enabled()) {
    this->val--;
  }
  return true;
}

reg_t wide_counter_csr_t::written_value() const noexcept {
  // Re-adjust for upcoming bump()
  return this->val + 1;
}

// Returns true if counting is not inhibited by Smcntrpmf.
// Note that minstretcfg / mcyclecfg / mhpmevent* share the same inhibit bits.
bool wide_counter_csr_t::is_counting_enabled() const noexcept {
  auto prv = state->prv_changed ? state->prev_prv : state->prv;
  auto v = state->v_changed ? state->prev_v : state->v;
  auto mask = MHPMEVENT_MINH;
  if (prv == PRV_S) {
    mask = v ? MHPMEVENT_VSINH : MHPMEVENT_SINH;
  } else if (prv == PRV_U) {
    mask = v ? MHPMEVENT_VUINH : MHPMEVENT_UINH;
  }
  return (config_csr->read_prev() & mask) == 0;
}

// implement class time_counter_csr_t
time_counter_csr_t::time_counter_csr_t(processor_t* const proc, const reg_t addr):
  csr_t(proc, addr),
  shadow_val(0) {
}

reg_t time_counter_csr_t::read() const noexcept {
  // reading the time CSR in VS or VU mode returns the sum of the contents of
  // htimedelta and the actual value of time.
  if (state->v)
    return shadow_val + state->htimedelta->read();
  else
    return shadow_val;
}

void time_counter_csr_t::sync(const reg_t val) noexcept {
  shadow_val = val;
  if (proc->extension_enabled(EXT_SSTC)) {
    const reg_t mip_val = (shadow_val >= state->stimecmp->read() ? MIP_STIP : 0) |
      (shadow_val + state->htimedelta->read() >= state->vstimecmp->read() ? MIP_VSTIP : 0);
    const reg_t mask = ((state->menvcfg->read() & MENVCFG_STCE) ? MIP_STIP : 0) | ((state->henvcfg->read() & HENVCFG_STCE) ? MIP_VSTIP : 0);
    state->mip->backdoor_write_with_mask(mask, mip_val);
  }
}

proxy_csr_t::proxy_csr_t(processor_t* const proc, const reg_t addr, csr_t_p delegate):
  csr_t(proc, addr),
  delegate(delegate) {
}

reg_t proxy_csr_t::read() const noexcept {
  return delegate->read();
}

bool proxy_csr_t::unlogged_write(const reg_t val) noexcept {
  delegate->write(val);  // log only under the original (delegate's) name
  return false;
}

const_csr_t::const_csr_t(processor_t* const proc, const reg_t addr, reg_t val):
  csr_t(proc, addr),
  val(val) {
}

reg_t const_csr_t::read() const noexcept {
  return val;
}

bool const_csr_t::unlogged_write(const reg_t UNUSED val) noexcept {
  return false;
}

counter_proxy_csr_t::counter_proxy_csr_t(processor_t* const proc, const reg_t addr, csr_t_p delegate):
  proxy_csr_t(proc, addr, delegate) {
}

bool counter_proxy_csr_t::myenable(csr_t_p counteren) const noexcept {
  return 1 & (counteren->read() >> (address & 31));
}

void counter_proxy_csr_t::verify_permissions(insn_t insn, bool write) const {
  proxy_csr_t::verify_permissions(insn, write);

  const bool mctr_ok = (state->prv < PRV_M) ? myenable(state->mcounteren) : true;
  const bool hctr_ok = state->v ? myenable(state->hcounteren) : true;
  const bool sctr_ok = (proc->extension_enabled('S') && state->prv < PRV_S) ? myenable(state->scounteren) : true;

  if (!mctr_ok)
    throw trap_illegal_instruction(insn.bits());
  if (!hctr_ok)
      throw trap_virtual_instruction(insn.bits());
  if (!sctr_ok) {
    if (state->v)
      throw trap_virtual_instruction(insn.bits());
    else
      throw trap_illegal_instruction(insn.bits());
  }
}

mevent_csr_t::mevent_csr_t(processor_t* const proc, const reg_t addr):
  basic_csr_t(proc, addr, 0) {
}

bool mevent_csr_t::unlogged_write(const reg_t val) noexcept {
  const reg_t mask = proc->extension_enabled(EXT_SSCOFPMF) ? MHPMEVENT_OF | MHPMEVENT_MINH
    | (proc->extension_enabled_const('U') ? MHPMEVENT_UINH : 0)
    | (proc->extension_enabled_const('S') ? MHPMEVENT_SINH : 0)
    | (proc->extension_enabled('H') ? MHPMEVENT_VUINH | MHPMEVENT_VSINH : 0) : 0;
  return basic_csr_t::unlogged_write((read() & ~mask) | (val & mask));
}

hypervisor_csr_t::hypervisor_csr_t(processor_t* const proc, const reg_t addr):
  basic_csr_t(proc, addr, 0) {
}

void hypervisor_csr_t::verify_permissions(insn_t insn, bool write) const {
  basic_csr_t::verify_permissions(insn, write);
  if (!proc->extension_enabled('H'))
    throw trap_illegal_instruction(insn.bits());
}

hideleg_csr_t::hideleg_csr_t(processor_t* const proc, const reg_t addr, csr_t_p mideleg):
  masked_csr_t(proc, addr, MIP_VS_MASK, 0),
  mideleg(mideleg) {
}

reg_t hideleg_csr_t::read() const noexcept {
  return masked_csr_t::read() & mideleg->read();
};

hgatp_csr_t::hgatp_csr_t(processor_t* const proc, const reg_t addr):
  basic_csr_t(proc, addr, 0) {
}

void hgatp_csr_t::verify_permissions(insn_t insn, bool write) const {
  basic_csr_t::verify_permissions(insn, write);
  if (!state->v && get_field(state->mstatus->read(), MSTATUS_TVM))
     require_privilege(PRV_M);
}

bool hgatp_csr_t::unlogged_write(const reg_t val) noexcept {
  proc->get_mmu()->flush_tlb();

  reg_t mask;
  if (proc->get_const_xlen() == 32) {
    mask = HGATP32_PPN |
        HGATP32_MODE |
        (proc->supports_impl(IMPL_MMU_VMID) ? HGATP32_VMID : 0);
  } else {
    mask = (HGATP64_PPN & ((reg_t(1) << (MAX_PADDR_BITS - PGSHIFT)) - 1)) |
        (proc->supports_impl(IMPL_MMU_VMID) ? HGATP64_VMID : 0);

    if (get_field(val, HGATP64_MODE) == HGATP_MODE_OFF ||
        (proc->supports_impl(IMPL_MMU_SV39) && get_field(val, HGATP64_MODE) == HGATP_MODE_SV39X4) ||
        (proc->supports_impl(IMPL_MMU_SV48) && get_field(val, HGATP64_MODE) == HGATP_MODE_SV48X4) ||
        (proc->supports_impl(IMPL_MMU_SV57) && get_field(val, HGATP64_MODE) == HGATP_MODE_SV57X4))
      mask |= HGATP64_MODE;
  }
  mask &= ~(reg_t)3;
  return basic_csr_t::unlogged_write((read() & ~mask) | (val & mask));
}

tselect_csr_t::tselect_csr_t(processor_t* const proc, const reg_t addr):
  basic_csr_t(proc, addr, 0) {
}

bool tselect_csr_t::unlogged_write(const reg_t val) noexcept {
  return basic_csr_t::unlogged_write((val < proc->TM.count()) ? val : read());
}

tdata1_csr_t::tdata1_csr_t(processor_t* const proc, const reg_t addr):
  csr_t(proc, addr) {
}

reg_t tdata1_csr_t::read() const noexcept {
  return proc->TM.tdata1_read(state->tselect->read());
}

bool tdata1_csr_t::unlogged_write(const reg_t val) noexcept {
  return proc->TM.tdata1_write(state->tselect->read(), val);
}

tdata2_csr_t::tdata2_csr_t(processor_t* const proc, const reg_t addr):
  csr_t(proc, addr) {
}

reg_t tdata2_csr_t::read() const noexcept {
  return proc->TM.tdata2_read(state->tselect->read());
}

bool tdata2_csr_t::unlogged_write(const reg_t val) noexcept {
  return proc->TM.tdata2_write(state->tselect->read(), val);
}

tdata3_csr_t::tdata3_csr_t(processor_t* const proc, const reg_t addr):
  csr_t(proc, addr) {
}

reg_t tdata3_csr_t::read() const noexcept {
  return proc->TM.tdata3_read(state->tselect->read());
}

bool tdata3_csr_t::unlogged_write(const reg_t val) noexcept {
  return proc->TM.tdata3_write(state->tselect->read(), val);
}

tinfo_csr_t::tinfo_csr_t(processor_t* const proc, const reg_t addr) :
  csr_t(proc, addr) {
}

reg_t tinfo_csr_t::read() const noexcept {
  return proc->TM.tinfo_read(state->tselect->read());
}

debug_mode_csr_t::debug_mode_csr_t(processor_t* const proc, const reg_t addr):
  basic_csr_t(proc, addr, 0) {
}

void debug_mode_csr_t::verify_permissions(insn_t insn, bool write) const {
  basic_csr_t::verify_permissions(insn, write);
  if (!state->debug_mode)
    throw trap_illegal_instruction(insn.bits());
}

dpc_csr_t::dpc_csr_t(processor_t* const proc, const reg_t addr):
  epc_csr_t(proc, addr) {
}

void dpc_csr_t::verify_permissions(insn_t insn, bool write) const {
  epc_csr_t::verify_permissions(insn, write);
  if (!state->debug_mode)
    throw trap_illegal_instruction(insn.bits());
}

dcsr_csr_t::dcsr_csr_t(processor_t* const proc, const reg_t addr):
  csr_t(proc, addr),
  prv(0),
  step(false),
  ebreakm(false),
  ebreaks(false),
  ebreaku(false),
  ebreakvs(false),
  ebreakvu(false),
  halt(false),
  v(false),
  cause(0),
  ext_cause(0),
  cetrig(0),
  pelp(elp_t::NO_LP_EXPECTED) {
}

void dcsr_csr_t::verify_permissions(insn_t insn, bool write) const {
  csr_t::verify_permissions(insn, write);
  if (!state->debug_mode)
    throw trap_illegal_instruction(insn.bits());
}

reg_t dcsr_csr_t::read() const noexcept {
  reg_t result = 0;
  result = set_field(result, DCSR_XDEBUGVER, 1);
  result = set_field(result, DCSR_EBREAKM, ebreakm);
  result = set_field(result, DCSR_EBREAKS, ebreaks);
  result = set_field(result, DCSR_EBREAKU, ebreaku);
  result = set_field(result, CSR_DCSR_EBREAKVS, ebreakvs);
  result = set_field(result, CSR_DCSR_EBREAKVU, ebreakvu);
  result = set_field(result, DCSR_STOPCOUNT, 0);
  result = set_field(result, DCSR_STOPTIME, 0);
  result = set_field(result, DCSR_CAUSE, cause);
  result = set_field(result, DCSR_EXTCAUSE, ext_cause);
  if (proc->extension_enabled(EXT_SMDBLTRP))
    result = set_field(result, DCSR_CETRIG, cetrig);
  result = set_field(result, DCSR_STEP, step);
  result = set_field(result, DCSR_PRV, prv);
  result = set_field(result, CSR_DCSR_V, v);
  result = set_field(result, DCSR_PELP, pelp);
  return result;
}

bool dcsr_csr_t::unlogged_write(const reg_t val) noexcept {
  prv = get_field(val, DCSR_PRV);
  step = get_field(val, DCSR_STEP);
  // TODO: ndreset and fullreset
  ebreakm = get_field(val, DCSR_EBREAKM);
  ebreaks = proc->extension_enabled('S') ? get_field(val, DCSR_EBREAKS) : false;
  ebreaku = proc->extension_enabled('U') ? get_field(val, DCSR_EBREAKU) : false;
  ebreakvs = proc->extension_enabled('H') ? get_field(val, CSR_DCSR_EBREAKVS) : false;
  ebreakvu = proc->extension_enabled('H') ? get_field(val, CSR_DCSR_EBREAKVU) : false;
  v = proc->extension_enabled('H') ? get_field(val, CSR_DCSR_V) : false;
  pelp = proc->extension_enabled(EXT_ZICFILP) ?
         static_cast<elp_t>(get_field(val, DCSR_PELP)) : elp_t::NO_LP_EXPECTED;
  cetrig = proc->extension_enabled(EXT_SMDBLTRP) ? get_field(val, DCSR_CETRIG) : false;
  return true;
}

void dcsr_csr_t::update_fields(const uint8_t cause, uint8_t ext_cause, const reg_t prv,
                               const bool v, const elp_t pelp) noexcept {
  this->cause = cause;
  this->ext_cause = ext_cause;
  this->prv = prv;
  this->v = v;
  this->pelp = pelp;
  log_write();
}

float_csr_t::float_csr_t(processor_t* const proc, const reg_t addr, const reg_t mask, const reg_t init):
  masked_csr_t(proc, addr, mask, init) {
}

void float_csr_t::verify_permissions(insn_t insn, bool write) const {
  masked_csr_t::verify_permissions(insn, write);
  require_fs;
  if (!proc->extension_enabled('F') && !proc->extension_enabled(EXT_ZFINX))
    throw trap_illegal_instruction(insn.bits());

  if (proc->extension_enabled(EXT_SMSTATEEN) && proc->extension_enabled(EXT_ZFINX)) {
    if ((state->prv < PRV_M) && !(state->mstateen[0]->read() & MSTATEEN0_FCSR))
      throw trap_illegal_instruction(insn.bits());

    if (state->v && !(state->hstateen[0]->read() & HSTATEEN0_FCSR))
      throw trap_virtual_instruction(insn.bits());

    if ((proc->extension_enabled('S') && state->prv < PRV_S) && !(state->sstateen[0]->read() & SSTATEEN0_FCSR)) {
      if (state->v)
        throw trap_virtual_instruction(insn.bits());
      else
        throw trap_illegal_instruction(insn.bits());
    }
  }
}

bool float_csr_t::unlogged_write(const reg_t val) noexcept {
  dirty_fp_state;
  return masked_csr_t::unlogged_write(val);
}

composite_csr_t::composite_csr_t(processor_t* const proc, const reg_t addr, csr_t_p upper_csr, csr_t_p lower_csr, const unsigned upper_lsb):
  csr_t(proc, addr),
  upper_csr(upper_csr),
  lower_csr(lower_csr),
  upper_lsb(upper_lsb) {
}

void composite_csr_t::verify_permissions(insn_t insn, bool write) const {
  // It is reasonable to assume that either underlying CSR will have
  // the same permissions as this composite.
  upper_csr->verify_permissions(insn, write);
}

reg_t composite_csr_t::read() const noexcept {
  return (upper_csr->read() << upper_lsb) | lower_csr->read();
}

bool composite_csr_t::unlogged_write(const reg_t val) noexcept {
  upper_csr->write(val >> upper_lsb);
  lower_csr->write(val);
  return false;  // logging is done only by the underlying CSRs
}

seed_csr_t::seed_csr_t(processor_t* const proc, const reg_t addr):
  csr_t(proc, addr) {
}

void seed_csr_t::verify_permissions(insn_t insn, bool write) const {
  /* Read-only access disallowed due to wipe-on-read side effect */
  /* XXX mseccfg.sseed and mseccfg.useed should be verified. */
  if (!proc->extension_enabled(EXT_ZKR) || !write)
    throw trap_illegal_instruction(insn.bits());
  csr_t::verify_permissions(insn, write);

  if (state->v) {
    if (state->mseccfg->get_sseed() && write)
      throw trap_virtual_instruction(insn.bits());
    else
      throw trap_illegal_instruction(insn.bits());
  } else if ((state->prv == PRV_U && !state->mseccfg->get_useed()) ||
             (state->prv == PRV_S && !state->mseccfg->get_sseed())) {
      throw trap_illegal_instruction(insn.bits());
  }
}

reg_t seed_csr_t::read() const noexcept {
  return proc->es.get_seed();
}

bool seed_csr_t::unlogged_write(const reg_t val) noexcept {
  proc->es.set_seed(val);
  return true;
}

vector_csr_t::vector_csr_t(processor_t* const proc, const reg_t addr, const reg_t mask, const reg_t init):
  basic_csr_t(proc, addr, init),
  mask(mask) {
}

void vector_csr_t::verify_permissions(insn_t insn, bool write) const {
  require(proc->any_vector_extensions() && STATE.sstatus->enabled(SSTATUS_VS));
  basic_csr_t::verify_permissions(insn, write);
}

void vector_csr_t::write_raw(const reg_t val) noexcept {
  const bool success = basic_csr_t::unlogged_write(val);
  if (success)
    log_write();
}

bool vector_csr_t::unlogged_write(const reg_t val) noexcept {
  if (mask == 0) return false;
  dirty_vs_state;
  return basic_csr_t::unlogged_write(val & mask);
}

vxsat_csr_t::vxsat_csr_t(processor_t* const proc, const reg_t addr):
  masked_csr_t(proc, addr, /*mask*/ 1, /*init*/ 0) {
}

void vxsat_csr_t::verify_permissions(insn_t insn, bool write) const {
  require(proc->any_vector_extensions() && STATE.sstatus->enabled(SSTATUS_VS));
  masked_csr_t::verify_permissions(insn, write);
}

bool vxsat_csr_t::unlogged_write(const reg_t val) noexcept {
  dirty_vs_state;
  return masked_csr_t::unlogged_write(val);
}

// implement class hstateen_csr_t
hstateen_csr_t::hstateen_csr_t(processor_t* const proc, const reg_t addr, const reg_t mask,
                               const reg_t init, uint8_t index):
  basic_csr_t(proc, addr, init),
  index(index),
  mask(mask) {
}

reg_t hstateen_csr_t::read() const noexcept {
  // For every bit in an mstateen CSR that is zero (whether read-only zero or set to zero),
  // the same bit appears as read-only zero in the matching hstateen and sstateen CSRs
  return basic_csr_t::read() & state->mstateen[index]->read();
}

bool hstateen_csr_t::unlogged_write(const reg_t val) noexcept {
  // For every bit in an mstateen CSR that is zero (whether read-only zero or set to zero),
  // the same bit appears as read-only zero in the matching hstateen and sstateen CSRs
  const reg_t mask = this->mask & state->mstateen[index]->read();
  return basic_csr_t::unlogged_write((basic_csr_t::read() & ~mask) | (val & mask));
}

void hstateen_csr_t::verify_permissions(insn_t insn, bool write) const {
  if ((state->prv < PRV_M) && !(state->mstateen[index]->read() & MSTATEEN_HSTATEEN))
    throw trap_illegal_instruction(insn.bits());
  basic_csr_t::verify_permissions(insn, write);
}

// implement class sstateen_csr_t
sstateen_csr_t::sstateen_csr_t(processor_t* const proc, const reg_t addr, const reg_t mask,
                               const reg_t init, uint8_t index):
  hstateen_csr_t(proc, addr, mask, init, index) {
}

reg_t sstateen_csr_t::read() const noexcept {
  // For every bit in an mstateen CSR that is zero (whether read-only zero or set to zero),
  // the same bit appears as read-only zero in the matching hstateen and sstateen CSRs
  // For every bit in an hstateen CSR that is zero (whether read-only zero or set to zero),
  // the same bit appears as read-only zero in sstateen when accessed in VS-mode
  if (state->v)
    return hstateen_csr_t::read() & state->hstateen[index]->read();
  else
    return hstateen_csr_t::read();
}

bool sstateen_csr_t::unlogged_write(const reg_t val) noexcept {
  // For every bit in an mstateen CSR that is zero (whether read-only zero or set to zero),
  // the same bit appears as read-only zero in the matching hstateen and sstateen CSRs
  // For every bit in an hstateen CSR that is zero (whether read-only zero or set to zero),
  // the same bit appears as read-only zero in sstateen when accessed in VS-mode
  if (state->v)
    return hstateen_csr_t::unlogged_write(val & state->hstateen[index]->read());
  else
    return hstateen_csr_t::unlogged_write(val);
}

void sstateen_csr_t::verify_permissions(insn_t insn, bool write) const {
  hstateen_csr_t::verify_permissions(insn, write);

  if (state->v && !(state->hstateen[index]->read() & HSTATEEN_SSTATEEN))
      throw trap_virtual_instruction(insn.bits());
}

// implement class senvcfg_csr_t
senvcfg_csr_t::senvcfg_csr_t(processor_t* const proc, const reg_t addr, const reg_t mask,
                             const reg_t init):
  envcfg_csr_t(proc, addr, mask, init) {
}

void senvcfg_csr_t::verify_permissions(insn_t insn, bool write) const {
  if (proc->extension_enabled(EXT_SMSTATEEN)) {
    if ((state->prv < PRV_M) && !(state->mstateen[0]->read() & MSTATEEN0_HENVCFG))
      throw trap_illegal_instruction(insn.bits());

    if (state->v && !(state->hstateen[0]->read() & HSTATEEN0_SENVCFG))
      throw trap_virtual_instruction(insn.bits());
  }

  masked_csr_t::verify_permissions(insn, write);
}

// senvcfg.sse is read_only 0 when menvcfg.sse = 0
reg_t senvcfg_csr_t::read() const noexcept {
  reg_t envcfg = state->v ? state->henvcfg->read() : state->menvcfg->read();
  return masked_csr_t::read() & ~(envcfg & MENVCFG_SSE ? 0 : MENVCFG_SSE);
}

bool senvcfg_csr_t::unlogged_write(const reg_t val) noexcept {
  reg_t envcfg = state->v ? state->henvcfg->read() : state->menvcfg->read();
  const reg_t mask = envcfg | ~MENVCFG_SSE;
  return envcfg_csr_t::unlogged_write((masked_csr_t::read() & ~mask) | (val & mask));
}

void henvcfg_csr_t::verify_permissions(insn_t insn, bool write) const {
  if (proc->extension_enabled(EXT_SMSTATEEN)) {
    if ((state->prv < PRV_M) && !(state->mstateen[0]->read() & MSTATEEN0_HENVCFG))
      throw trap_illegal_instruction(insn.bits());
  }

  masked_csr_t::verify_permissions(insn, write);
}

bool henvcfg_csr_t::unlogged_write(const reg_t val) noexcept {
  const reg_t mask = menvcfg->read() | ~(MENVCFG_PBMTE | MENVCFG_STCE | MENVCFG_ADUE | MENVCFG_DTE | MENVCFG_SSE);
  return envcfg_csr_t::unlogged_write((masked_csr_t::read() & ~mask) | (val & mask));
}

stimecmp_csr_t::stimecmp_csr_t(processor_t* const proc, const reg_t addr, const reg_t imask):
  basic_csr_t(proc, addr, 0), intr_mask(imask) {
}

bool stimecmp_csr_t::unlogged_write(const reg_t val) noexcept {
  const reg_t mask = ((state->menvcfg->read() & MENVCFG_STCE) ? MIP_STIP : 0) | ((state->henvcfg->read() & HENVCFG_STCE) ? MIP_VSTIP : 0);
  state->mip->backdoor_write_with_mask(mask, state->time->read() >= val ? intr_mask : 0);
  return basic_csr_t::unlogged_write(val);
}

virtualized_stimecmp_csr_t::virtualized_stimecmp_csr_t(processor_t* const proc, csr_t_p orig, csr_t_p virt):
  virtualized_csr_t(proc, orig, virt) {
}

void stimecmp_csr_t::verify_permissions(insn_t insn, bool write) const {
  if (!(state->menvcfg->read() & MENVCFG_STCE)) {
    // access to (v)stimecmp with MENVCFG.STCE = 0
    if (state->prv < PRV_M)
      throw trap_illegal_instruction(insn.bits());
  }

  state->time_proxy->verify_permissions(insn, false);

  if (state->v && !(state->henvcfg->read() & HENVCFG_STCE)) {
    // access to vstimecmp with MENVCFG.STCE = 1 and HENVCFG.STCE = 0 when V = 1
    throw trap_virtual_instruction(insn.bits());
  }

  basic_csr_t::verify_permissions(insn, write);
}

void virtualized_stimecmp_csr_t::verify_permissions(insn_t insn, bool write) const {
  orig_csr->verify_permissions(insn, write);
}

scountovf_csr_t::scountovf_csr_t(processor_t* const proc, const reg_t addr):
  csr_t(proc, addr) {
}

void scountovf_csr_t::verify_permissions(insn_t insn, bool write) const {
  if (!proc->extension_enabled(EXT_SSCOFPMF))
    throw trap_illegal_instruction(insn.bits());
  csr_t::verify_permissions(insn, write);
}

reg_t scountovf_csr_t::read() const noexcept {
  reg_t val = 0;
  for (reg_t i = 0; i < N_HPMCOUNTERS; ++i) {
    bool of = state->mevent[i]->read() & MHPMEVENT_OF;
    val |= of << (i + FIRST_HPMCOUNTER);
  }

  /* In M and S modes, scountovf bit X is readable when mcounteren bit X is set, */
  /* and otherwise reads as zero. Similarly, in VS mode, scountovf bit X is readable */
  /* when mcounteren bit X and hcounteren bit X are both set, and otherwise reads as zero. */
  val &= state->mcounteren->read();
  if (state->v)
    val &= state->hcounteren->read();
  return val;
}

bool scountovf_csr_t::unlogged_write(const reg_t UNUSED val) noexcept {
  /* this function is unused */
  return false;
}

// implement class jvt_csr_t
jvt_csr_t::jvt_csr_t(processor_t* const proc, const reg_t addr, const reg_t init):
  basic_csr_t(proc, addr, init) {
}

void jvt_csr_t::verify_permissions(insn_t insn, bool write) const {
  basic_csr_t::verify_permissions(insn, write);

  if (!proc->extension_enabled(EXT_ZCMT))
    throw trap_illegal_instruction(insn.bits());

  if (proc->extension_enabled(EXT_SMSTATEEN)) {
    if ((state->prv < PRV_M) && !(state->mstateen[0]->read() & SSTATEEN0_JVT))
      throw trap_illegal_instruction(insn.bits());

    if (state->v && !(state->hstateen[0]->read() & SSTATEEN0_JVT))
      throw trap_virtual_instruction(insn.bits());

    if ((proc->extension_enabled('S') && state->prv < PRV_S) && !(state->sstateen[0]->read() & SSTATEEN0_JVT)) {
      if (state->v)
        throw trap_virtual_instruction(insn.bits());
      else
        throw trap_illegal_instruction(insn.bits());
    }
  }
}

virtualized_indirect_csr_t::virtualized_indirect_csr_t(processor_t* const proc, csr_t_p orig, csr_t_p virt):
  virtualized_csr_t(proc, orig, virt) {
}

void virtualized_indirect_csr_t::verify_permissions(insn_t insn, bool write) const {
  virtualized_csr_t::verify_permissions(insn, write);
  if (state->v)
    virt_csr->verify_permissions(insn, write);
  else
    orig_csr->verify_permissions(insn, write);
}

sscsrind_reg_csr_t::sscsrind_reg_csr_t(processor_t* const proc, const reg_t addr, csr_t_p iselect) :
  csr_t(proc, addr),
  iselect(iselect) {
}

void sscsrind_reg_csr_t::verify_permissions(insn_t insn, bool write) const {
  // Don't call base verify_permission for VS registers remapped to S-mode
  if (insn.csr() == address)
    csr_t::verify_permissions(insn, write);

  csr_t_p proxy_csr = get_reg();
  if (proxy_csr == nullptr) {
    if (!state->v) {
      throw trap_illegal_instruction(insn.bits());
    } else {
      throw trap_virtual_instruction(insn.bits());
    }
  }
  proxy_csr->verify_permissions(insn, write);
}


reg_t sscsrind_reg_csr_t::read() const noexcept {
  csr_t_p target_csr = get_reg();
  if (target_csr != nullptr) {
    return target_csr->read();
  }
  return 0;
}

bool sscsrind_reg_csr_t::unlogged_write(const reg_t val) noexcept {
  csr_t_p proxy_csr = get_reg();
  if (proxy_csr != nullptr) {
    proxy_csr->write(val);
  }
  return false;
}

// Returns the actual CSR that maps to value in *siselect or nullptr if no mapping exists
csr_t_p sscsrind_reg_csr_t::get_reg() const noexcept {
  auto proxy = ireg_proxy;
  auto isel = iselect->read();
  auto it = proxy.find(isel);
  return it != proxy.end() ? it->second : nullptr;
}

void sscsrind_reg_csr_t::add_ireg_proxy(const reg_t iselect_value, csr_t_p csr) {
  ireg_proxy[iselect_value] = csr;
}

smcntrpmf_csr_t::smcntrpmf_csr_t(processor_t* const proc, const reg_t addr, const reg_t mask, const reg_t init) : masked_csr_t(proc, addr, mask, init) {
}

reg_t smcntrpmf_csr_t::read_prev() const noexcept {
  reg_t val = prev_val.value_or(read());
  return val;
}

void smcntrpmf_csr_t::reset_prev() noexcept {
  prev_val.reset();
}

bool smcntrpmf_csr_t::unlogged_write(const reg_t val) noexcept {
  prev_val = read();
  return masked_csr_t::unlogged_write(val);
}

srmcfg_csr_t::srmcfg_csr_t(processor_t* const proc, const reg_t addr, const reg_t mask, const reg_t init):
  masked_csr_t(proc, addr, mask, init) {
}

void srmcfg_csr_t::verify_permissions(insn_t insn, bool write) const {
  if (!proc->extension_enabled(EXT_SSQOSID))
    throw trap_illegal_instruction(insn.bits());

  if (proc->extension_enabled(EXT_SMSTATEEN)) {
    if ((state->prv < PRV_M) && !(state->mstateen[0]->read() & MSTATEEN0_PRIV114))
      throw trap_illegal_instruction(insn.bits());
  }

  if (state->v)
      throw trap_virtual_instruction(insn.bits());

  if (state->prv < PRV_S) {
    throw trap_illegal_instruction(insn.bits());
  }
}

hvip_csr_t::hvip_csr_t(processor_t* const proc, const reg_t addr, const reg_t init):
  basic_csr_t(proc, addr, init) {
}

reg_t hvip_csr_t::read() const noexcept {
  return basic_csr_t::read() | (state->mip->read() & MIP_VSSIP); // hvip.VSSIP is an alias of mip.VSSIP
}

bool hvip_csr_t::unlogged_write(const reg_t val) noexcept {
  state->mip->write_with_mask(MIP_VSSIP, val); // hvip.VSSIP is an alias of mip.VSSIP
  return basic_csr_t::unlogged_write(val & (MIP_VSEIP | MIP_VSTIP));
}

ssp_csr_t::ssp_csr_t(processor_t* const proc, const reg_t addr, const reg_t mask, const reg_t init):
  masked_csr_t(proc, addr, mask, init) {
}

void ssp_csr_t::verify_permissions(insn_t insn, bool write) const {
  masked_csr_t::verify_permissions(insn, write);
  DECLARE_XENVCFG_VARS(SSE);
  require_envcfg(SSE);
}

mtval2_csr_t::mtval2_csr_t(processor_t* const proc, const reg_t addr):
  hypervisor_csr_t(proc, addr) {
}

void mtval2_csr_t::verify_permissions(insn_t insn, bool write) const {
  basic_csr_t::verify_permissions(insn, write);
  if (!proc->extension_enabled('H') && !proc->extension_enabled(EXT_SSDBLTRP))
    throw trap_illegal_instruction(insn.bits());
}

hstatus_csr_t::hstatus_csr_t(processor_t* const proc, const reg_t addr):
  basic_csr_t(proc, addr, set_field((reg_t)0, HSTATUS_VSXL, xlen_to_uxl(proc->get_const_xlen()))) {
}

bool hstatus_csr_t::unlogged_write(const reg_t val) noexcept {
  const reg_t mask = HSTATUS_VTSR | HSTATUS_VTW
    | (proc->supports_impl(IMPL_MMU) ? HSTATUS_VTVM : 0)
    | (proc->extension_enabled(EXT_SSNPM) ? HSTATUS_HUPMM : 0)
    | HSTATUS_HU | HSTATUS_SPVP | HSTATUS_SPV | HSTATUS_GVA;

  const reg_t pmm_reserved = 1; // Reserved value of mseccfg.PMM
  reg_t pmm = get_field(val, HSTATUS_HUPMM);
  const reg_t adjusted_val = set_field(val, HSTATUS_HUPMM, pmm != pmm_reserved ? pmm : 0);

  const reg_t new_hstatus = (read() & ~mask) | (adjusted_val & mask);
  if (get_field(new_hstatus, HSTATUS_HUPMM) != get_field(read(), HSTATUS_HUPMM))
    proc->get_mmu()->flush_tlb();
  return basic_csr_t::unlogged_write(new_hstatus);
}<|MERGE_RESOLUTION|>--- conflicted
+++ resolved
@@ -533,24 +533,7 @@
 // implement class mstatus_csr_t
 mstatus_csr_t::mstatus_csr_t(processor_t* const proc, const reg_t addr):
   base_status_csr_t(proc, addr),
-<<<<<<< HEAD
-  val(0
-      | (proc->extension_enabled_const('U') ? set_field((reg_t)0, MSTATUS_UXL, xlen_to_uxl(proc->get_const_xlen())) : 0)
-      | (proc->extension_enabled_const('S') ? set_field((reg_t)0, MSTATUS_SXL, xlen_to_uxl(proc->get_const_xlen())) : 0)
-#ifdef RISCV_ENABLE_DUAL_ENDIAN
-      | (proc->get_mmu()->is_target_big_endian() ? MSTATUS_UBE | MSTATUS_SBE | MSTATUS_MBE : 0)
-#endif
-      | (!proc->extension_enabled_const('U') ? MSTATUS_MPP : 0)
-      | 0  // initial value for mstatus
-  ) {
-}
-
-
-reg_t mstatus_csr_t::read() const noexcept {
-  return val;
-=======
   val(compute_mstatus_initial_value()) {
->>>>>>> 3c5b1bb0
 }
 
 bool mstatus_csr_t::unlogged_write(const reg_t val) noexcept {
@@ -590,6 +573,7 @@
          | (proc->extension_enabled_const('U') && (proc->get_const_xlen() != 32) ? set_field((reg_t)0, MSTATUS_UXL, xlen_to_uxl(proc->get_const_xlen())) : 0)
          | (proc->extension_enabled_const('S') && (proc->get_const_xlen() != 32) ? set_field((reg_t)0, MSTATUS_SXL, xlen_to_uxl(proc->get_const_xlen())) : 0)
          | (proc->get_mmu()->is_target_big_endian() ? big_endian_bits : 0)
+         | (!proc->extension_enabled_const('U') ? MSTATUS_MPP : 0)
          | (proc->extension_enabled(EXT_SMDBLTRP) ? MSTATUS_MDT : 0)
          | 0;  // initial value for mstatus
 }
@@ -789,11 +773,6 @@
   log_write();
 }
 
-
-void mip_or_mie_csr_t::unlogged_write_with_mask(const reg_t mask, const reg_t val) noexcept {
-  this->val = (this->val & ~mask) | (val & mask);
-}
-
 bool mip_or_mie_csr_t::unlogged_write(const reg_t val) noexcept {
   write_with_mask(write_mask(), val);
   return false; // avoid double logging: already logged by write_with_mask()
@@ -964,7 +943,7 @@
     | (1 << CAUSE_BREAKPOINT)
     | (1 << CAUSE_MISALIGNED_LOAD)
     | (1 << CAUSE_LOAD_ACCESS)
-    | (1 << CAUSE_MISALIGNED_STORE) 
+    | (1 << CAUSE_MISALIGNED_STORE)
     | (1 << CAUSE_STORE_ACCESS)
     | (1 << CAUSE_USER_ECALL)
     | (1 << CAUSE_SUPERVISOR_ECALL)
